package newrelic

import (
	"crypto/tls"
	"crypto/x509"
	"log"

	"github.com/hashicorp/terraform/helper/logging"
<<<<<<< HEAD

	synthetics "github.com/dollarshaveclub/new-relic-synthetics-go"
	newrelic "github.com/paultyng/go-newrelic/v4/api"
=======
	"github.com/hashicorp/terraform/helper/pathorcontents"
	newrelic "github.com/paultyng/go-newrelic/api"
>>>>>>> b7718bef
)

// Config contains New Relic provider settings
type Config struct {
<<<<<<< HEAD
	APIKey    string
	APIURL    string
	userAgent string
=======
	APIKey             string
	APIURL             string
	CACertFile         string
	InsecureSkipVerify bool
>>>>>>> b7718bef
}

// Client returns a new client for accessing New Relic
func (c *Config) Client() (*newrelic.Client, error) {
	tlsCfg := &tls.Config{}
	if c.CACertFile != "" {
		caCert, _, err := pathorcontents.Read(c.CACertFile)
		if err != nil {
			log.Printf("Error reading CA Cert: %s", err)
			return nil, err
		}
		caCertPool := x509.NewCertPool()
		caCertPool.AppendCertsFromPEM([]byte(caCert))
		tlsCfg.RootCAs = caCertPool
	}

	if c.InsecureSkipVerify {
		tlsCfg.InsecureSkipVerify = true
	}

	nrConfig := newrelic.Config{
		APIKey:    c.APIKey,
		BaseURL:   c.APIURL,
		Debug:     logging.IsDebugOrHigher(),
<<<<<<< HEAD
		UserAgent: c.userAgent,
=======
		TLSConfig: tlsCfg,
>>>>>>> b7718bef
	}

	client := newrelic.New(nrConfig)

	log.Printf("[INFO] New Relic client configured")

	return &client, nil
}

// ClientInfra returns a new client for accessing New Relic
func (c *Config) ClientInfra() (*newrelic.InfraClient, error) {
	nrConfig := newrelic.Config{
		APIKey:    c.APIKey,
		BaseURL:   c.APIURL,
		Debug:     logging.IsDebugOrHigher(),
		UserAgent: c.userAgent,
	}

	client := newrelic.NewInfraClient(nrConfig)

	log.Printf("[INFO] New Relic Infra client configured")

	return &client, nil
}

// ClientSynthetics returns a new client for accessing New Relic Synthetics
func (c *Config) ClientSynthetics() (*synthetics.Client, error) {
	conf := func(s *synthetics.Client) {
		s.APIKey = c.APIKey
	}

	client, _ := synthetics.NewClient(conf)

	log.Printf("[INFO] New Relic Synthetics client configured")

	return client, nil
}

// ProviderConfig for the custom provider
type ProviderConfig struct {
	Client      *newrelic.Client
	InfraClient *newrelic.InfraClient
	Synthetics  *synthetics.Client
}<|MERGE_RESOLUTION|>--- conflicted
+++ resolved
@@ -5,29 +5,19 @@
 	"crypto/x509"
 	"log"
 
+	synthetics "github.com/dollarshaveclub/new-relic-synthetics-go"
 	"github.com/hashicorp/terraform/helper/logging"
-<<<<<<< HEAD
-
-	synthetics "github.com/dollarshaveclub/new-relic-synthetics-go"
+	"github.com/hashicorp/terraform/helper/pathorcontents"
 	newrelic "github.com/paultyng/go-newrelic/v4/api"
-=======
-	"github.com/hashicorp/terraform/helper/pathorcontents"
-	newrelic "github.com/paultyng/go-newrelic/api"
->>>>>>> b7718bef
 )
 
 // Config contains New Relic provider settings
 type Config struct {
-<<<<<<< HEAD
-	APIKey    string
-	APIURL    string
-	userAgent string
-=======
 	APIKey             string
 	APIURL             string
+	userAgent          string
 	CACertFile         string
 	InsecureSkipVerify bool
->>>>>>> b7718bef
 }
 
 // Client returns a new client for accessing New Relic
@@ -52,11 +42,8 @@
 		APIKey:    c.APIKey,
 		BaseURL:   c.APIURL,
 		Debug:     logging.IsDebugOrHigher(),
-<<<<<<< HEAD
 		UserAgent: c.userAgent,
-=======
 		TLSConfig: tlsCfg,
->>>>>>> b7718bef
 	}
 
 	client := newrelic.New(nrConfig)
