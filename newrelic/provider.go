--- conflicted
+++ resolved
@@ -25,8 +25,8 @@
 		},
 
 		DataSourcesMap: map[string]*schema.Resource{
-<<<<<<< HEAD
 			"newrelic_application":        dataSourceNewRelicApplication(),
+			"newrelic_key_transaction":    dataSourceNewRelicKeyTransaction(),
 			"newrelic_synthetics_monitor": dataSourceNewRelicSyntheticsMonitor(),
 		},
 
@@ -37,19 +37,7 @@
 			"newrelic_synthetics_alert_condition": resourceNewRelicSyntheticsAlertCondition(),
 			"newrelic_alert_policy":               resourceNewRelicAlertPolicy(),
 			"newrelic_alert_policy_channel":       resourceNewRelicAlertPolicyChannel(),
-=======
-			"newrelic_application":     dataSourceNewRelicApplication(),
-			"newrelic_key_transaction": dataSourceNewRelicKeyTransaction(),
-		},
-
-		ResourcesMap: map[string]*schema.Resource{
-			"newrelic_alert_channel":        resourceNewRelicAlertChannel(),
-			"newrelic_alert_condition":      resourceNewRelicAlertCondition(),
-			"newrelic_nrql_alert_condition": resourceNewRelicNrqlAlertCondition(),
-			"newrelic_alert_policy":         resourceNewRelicAlertPolicy(),
-			"newrelic_alert_policy_channel": resourceNewRelicAlertPolicyChannel(),
-			"newrelic_dashboard":            resourceNewRelicDashboard(),
->>>>>>> 744ea7cf
+			"newrelic_dashboard":                  resourceNewRelicDashboard(),
 		},
 
 		ConfigureFunc: providerConfigure,
