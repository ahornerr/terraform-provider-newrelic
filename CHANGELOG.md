<<<<<<< HEAD
## 0.2.0 (Unreleased)
- Add support for NRQL Alert Conditions
=======
## 0.1.1 (Unreleased)

* r/newrelic_alert_condition: Allow zero threshold value for terms [GH-13]
>>>>>>> 28a53108

## 0.1.0 (June 21, 2017)

NOTES:

* Same functionality as that of Terraform 0.9.8. Repacked as part of [Provider Splitout](https://www.hashicorp.com/blog/upcoming-provider-changes-in-terraform-0-10/)<|MERGE_RESOLUTION|>--- conflicted
+++ resolved
@@ -1,11 +1,6 @@
-<<<<<<< HEAD
-## 0.2.0 (Unreleased)
-- Add support for NRQL Alert Conditions
-=======
 ## 0.1.1 (Unreleased)
 
 * r/newrelic_alert_condition: Allow zero threshold value for terms [GH-13]
->>>>>>> 28a53108
 
 ## 0.1.0 (June 21, 2017)
 
